<<<<<<< HEAD
=======
buildscript {
    repositories {
        google()
        mavenCentral()
        maven { url "https://repo.maven.apache.org/maven2" }
    }
    dependencies {
        classpath 'com.android.tools.build:gradle:8.12.1'
        classpath 'com.google.gms:google-services:4.4.1'
    }
}
apply plugin: 'com.android.application'
>>>>>>> d2d65bd9

plugins {
    id 'com.android.application'
}

android {
    namespace 'eu.mrogalski.saidit'
    compileSdk 34

    defaultConfig{
        applicationId "eu.mrogalski.saidit"
        minSdk 30
        targetSdk 34
        versionCode 15
        versionName "2.0.0"
    }

    signingConfigs {
        release {
            storeFile file("<relative path>")
            storePassword "<fill in>"
            keyAlias "<fill in>"
            keyPassword "<fill in>"
        }
    }

    buildTypes {
        release {
            minifyEnabled true
            proguardFile file('proguard.cfg')
            proguardFile getDefaultProguardFile('proguard-android-optimize.txt')
            // signingConfig signingConfigs.release
        }

        debug {
            //signingConfig signingConfigs.release
        }
    }
    lint {
        abortOnError false
    }
    buildFeatures {
        buildConfig true
    }
    
    compileOptions {
        sourceCompatibility JavaVersion.VERSION_1_8
        targetCompatibility JavaVersion.VERSION_1_8
    }

}

dependencies {
    implementation fileTree(dir: 'libs', include: '*.jar')
    implementation 'androidx.appcompat:appcompat:1.6.1'
    implementation 'com.google.android.material:material:1.11.0'
    implementation 'com.getkeepsafe.taptargetview:taptargetview:1.13.3'
    testImplementation 'junit:junit:4.13.2'
    testImplementation 'org.mockito:mockito-core:5.11.0'
    testImplementation 'org.robolectric:robolectric:4.10.3'
    testImplementation 'androidx.test:core:1.5.0'
    androidTestImplementation 'androidx.test.ext:junit:1.1.5'
    androidTestImplementation 'androidx.test.espresso:espresso-core:3.5.1'
    androidTestImplementation 'androidx.test:runner:1.5.2'
    androidTestImplementation 'androidx.test:rules:1.5.0'
}

apply plugin: 'com.google.gms.google-services'<|MERGE_RESOLUTION|>--- conflicted
+++ resolved
@@ -1,21 +1,6 @@
-<<<<<<< HEAD
-=======
-buildscript {
-    repositories {
-        google()
-        mavenCentral()
-        maven { url "https://repo.maven.apache.org/maven2" }
-    }
-    dependencies {
-        classpath 'com.android.tools.build:gradle:8.12.1'
-        classpath 'com.google.gms:google-services:4.4.1'
-    }
-}
-apply plugin: 'com.android.application'
->>>>>>> d2d65bd9
-
 plugins {
     id 'com.android.application'
+    id 'com.google.gms.google-services' version '4.4.1'
 }
 
 android {
@@ -78,6 +63,4 @@
     androidTestImplementation 'androidx.test.espresso:espresso-core:3.5.1'
     androidTestImplementation 'androidx.test:runner:1.5.2'
     androidTestImplementation 'androidx.test:rules:1.5.0'
-}
-
-apply plugin: 'com.google.gms.google-services'+}