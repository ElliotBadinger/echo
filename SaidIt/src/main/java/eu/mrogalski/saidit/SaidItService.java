--- conflicted
+++ resolved
@@ -438,67 +438,10 @@
         });
     }
 
-    public void exportRecording(final float memorySeconds, final String format, final WavFileReceiver wavFileReceiver, String newFileName) {
+        public void exportRecording(final float memorySeconds, final String format, final WavFileReceiver wavFileReceiver, String newFileName) {
         if (state == ServiceState.READY) return;
 
-<<<<<<< HEAD
         analysisHandler.post(() -> recordingExporter.export(recordingStoreManager, memorySeconds, format, newFileName, wavFileReceiver));
-=======
-        audioHandler.post(() -> {
-            flushAudioRecord();
-            File dumpFile = null;
-            try {
-                if (mIsTestEnvironment) {
-                    if (wavFileReceiver != null) wavFileReceiver.onSuccess(Uri.EMPTY);
-                    return;
-                }
-                String fileName = newFileName != null ? newFileName.replaceAll("[^a-zA-Z0-9.-]", "_") : "SaidIt_dump";
-                dumpFile = new File(getCacheDir(), fileName + ".m4a");
-                AacMp4Writer dumper = new AacMp4Writer(SAMPLE_RATE, 1, 96_000, dumpFile);
-                Log.d(TAG, "Dumping to: " + dumpFile.getAbsolutePath());
-                final int bytesPerSecond = (int) (1f / getBytesToSeconds());
-                final int bytesToDump = (int) (memorySeconds * bytesPerSecond);
-                audioMemory.dump((array, offset, count) -> { dumper.write(array, offset, count); return count; }, bytesToDump);
-                dumper.close();
-
-                if (wavFileReceiver != null) {
-                    saveFileToMediaStore(dumpFile, (newFileName != null ? newFileName : "SaidIt Recording") + ".m4a", wavFileReceiver);
-                }
-            } catch (IOException e) {
-                Log.e(TAG, "ERROR dumping AAC/MP4 file", e);
-                showToast(getString(R.string.error_saving_recording));
-                if (dumpFile != null && !dumpFile.delete()) {
-                    Log.w(TAG, "Could not delete dump file: " + dumpFile.getAbsolutePath());
-                }
-                if (wavFileReceiver != null) {
-                    wavFileReceiver.onFailure(e);
-                }
-            }
-        });
-    }
-
-    public void scheduleAutoSave() {
-        SharedPreferences preferences = getSharedPreferences(PACKAGE_NAME, MODE_PRIVATE);
-        boolean autoSaveEnabled = preferences.getBoolean("auto_save_enabled", false);
-        if (autoSaveEnabled) {
-            long durationMillis = preferences.getInt("auto_save_duration", 600) * 1000L;
-            AlarmManager alarmManager = (AlarmManager) getSystemService(Context.ALARM_SERVICE);
-            Intent intent = new Intent(this, SaidItService.class);
-            intent.setAction(ACTION_AUTO_SAVE);
-            PendingIntent pendingIntent = PendingIntent.getService(this, 0, intent, PendingIntent.FLAG_IMMUTABLE | PendingIntent.FLAG_UPDATE_CURRENT);
-            Log.d(TAG, "Scheduling auto-save for every " + durationMillis / 1000 + " seconds.");
-            alarmManager.setRepeating(AlarmManager.ELAPSED_REALTIME_WAKEUP, SystemClock.elapsedRealtime() + durationMillis, durationMillis, pendingIntent);
-        }
-    }
-
-    public void cancelAutoSave() {
-        Log.d(TAG, "Cancelling auto-save.");
-        AlarmManager alarmManager = (AlarmManager) getSystemService(Context.ALARM_SERVICE);
-        Intent intent = new Intent(this, SaidItService.class);
-        intent.setAction(ACTION_AUTO_SAVE);
-        PendingIntent pendingIntent = PendingIntent.getService(this, 0, intent, PendingIntent.FLAG_IMMUTABLE | PendingIntent.FLAG_UPDATE_CURRENT);
-        alarmManager.cancel(pendingIntent);
->>>>>>> 65617f83
     }
 
     private void flushAudioRecord() {
